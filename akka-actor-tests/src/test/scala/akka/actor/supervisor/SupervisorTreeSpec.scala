/**
 * Copyright (C) 2009-2011 Scalable Solutions AB <http://scalablesolutions.se>
 */
package akka.actor

import org.scalatest.WordSpec
import org.scalatest.matchers.MustMatchers

import akka.util.duration._
import akka.testing.Testing.sleepFor
import akka.dispatch.Dispatchers
import akka.config.Supervision.{SupervisorConfig, OneForOneStrategy, Supervise, Permanent}
import Actor._

<<<<<<< HEAD
class SupervisorTreeSpec extends WordSpec with MustMatchers {

  var log = ""
  case object Die
  class Chainer(a: Option[ActorRef] = None) extends Actor {
=======
class SupervisorTreeSpec extends WordSpec with MustMatchers {  
  var log = ""
  case object Die

  class Chainer(myId: String, a: Option[ActorRef] = None) extends Actor {
    self.id = myId
>>>>>>> 9706d17a
    self.lifeCycle = Permanent
    self.faultHandler = OneForOneStrategy(List(classOf[Exception]), 3, 1000)
    a.foreach(self.link(_))

    def receive = {
      case Die => throw new Exception(self.address + " is dying...")
    }

    override def preRestart(reason: Throwable) {
      log += self.address
    }
  }

  "In a 3 levels deep supervisor tree (linked in the constructor) we" must {

    "be able to kill the middle actor and see itself and its child restarted" in {
      log = "INIT"

<<<<<<< HEAD
      val lastActor   = actorOf(new Chainer, "lastActor").start
      val middleActor = actorOf(new Chainer(Some(lastActor)), "middleActor").start
      val headActor   = actorOf(new Chainer(Some(middleActor)), "headActor").start

=======
      val lastActor   = actorOf(new Chainer("lastActor")).start()
      val middleActor = actorOf(new Chainer("middleActor", Some(lastActor))).start()
      val headActor   = actorOf(new Chainer("headActor",   Some(middleActor))).start()
      
>>>>>>> 9706d17a
      middleActor ! Die
      sleepFor(500 millis)
      log must equal ("INITmiddleActorlastActor")
    }
  }
}<|MERGE_RESOLUTION|>--- conflicted
+++ resolved
@@ -12,20 +12,11 @@
 import akka.config.Supervision.{SupervisorConfig, OneForOneStrategy, Supervise, Permanent}
 import Actor._
 
-<<<<<<< HEAD
 class SupervisorTreeSpec extends WordSpec with MustMatchers {
 
   var log = ""
   case object Die
   class Chainer(a: Option[ActorRef] = None) extends Actor {
-=======
-class SupervisorTreeSpec extends WordSpec with MustMatchers {  
-  var log = ""
-  case object Die
-
-  class Chainer(myId: String, a: Option[ActorRef] = None) extends Actor {
-    self.id = myId
->>>>>>> 9706d17a
     self.lifeCycle = Permanent
     self.faultHandler = OneForOneStrategy(List(classOf[Exception]), 3, 1000)
     a.foreach(self.link(_))
@@ -44,17 +35,10 @@
     "be able to kill the middle actor and see itself and its child restarted" in {
       log = "INIT"
 
-<<<<<<< HEAD
       val lastActor   = actorOf(new Chainer, "lastActor").start
       val middleActor = actorOf(new Chainer(Some(lastActor)), "middleActor").start
       val headActor   = actorOf(new Chainer(Some(middleActor)), "headActor").start
 
-=======
-      val lastActor   = actorOf(new Chainer("lastActor")).start()
-      val middleActor = actorOf(new Chainer("middleActor", Some(lastActor))).start()
-      val headActor   = actorOf(new Chainer("headActor",   Some(middleActor))).start()
-      
->>>>>>> 9706d17a
       middleActor ! Die
       sleepFor(500 millis)
       log must equal ("INITmiddleActorlastActor")
