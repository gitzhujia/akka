--- conflicted
+++ resolved
@@ -9,20 +9,12 @@
 import akka.actor._
 import akka.testkit.{ EventFilter, filterEvents, filterException }
 import akka.util.duration._
-<<<<<<< HEAD
-import java.util.concurrent.{ TimeUnit, CountDownLatch }
-=======
-import org.multiverse.api.latches.StandardLatch
->>>>>>> d9e9efe2
 import akka.testkit.AkkaSpec
 import org.scalatest.junit.JUnitSuite
 import java.lang.ArithmeticException
 import akka.testkit.DefaultTimeout
-<<<<<<< HEAD
 import akka.testkit.TestLatch
-=======
 import java.util.concurrent.{ TimeoutException, TimeUnit, CountDownLatch }
->>>>>>> d9e9efe2
 
 object FutureSpec {
   class TestActor extends Actor {
@@ -84,13 +76,8 @@
             result
           }
           test(future)
-<<<<<<< HEAD
           latch.open()
-          future.await
-=======
-          latch.open
           Await.ready(future, timeout.duration)
->>>>>>> d9e9efe2
         }
       }
       "is completed" must {
@@ -101,13 +88,8 @@
             latch.await
             result
           }
-<<<<<<< HEAD
           latch.open()
-          future.await
-=======
-          latch.open
           Await.ready(future, timeout.duration)
->>>>>>> d9e9efe2
           test(future, result)
         }
       }
@@ -412,15 +394,9 @@
       "receiveShouldExecuteOnComplete" in {
         val latch = new TestLatch
         val actor = system.actorOf(Props[TestActor])
-<<<<<<< HEAD
-        actor ? "Hello" onResult { case "World" ⇒ latch.open() }
+        actor ? "Hello" onSuccess { case "World" ⇒ latch.open() }
         assert(latch.await(5 seconds))
-        actor.stop()
-=======
-        actor ? "Hello" onSuccess { case "World" ⇒ latch.open }
-        assert(latch.tryAwait(5, TimeUnit.SECONDS))
         system.stop(actor)
->>>>>>> d9e9efe2
       }
 
       "shouldTraverseFutures" in {
@@ -454,14 +430,8 @@
           f2 foreach (_ ⇒ throw new ThrowableTest("dispatcher foreach"))
           f2 onSuccess { case _ ⇒ throw new ThrowableTest("dispatcher receive") }
           val f3 = f2 map (s ⇒ s.toUpperCase)
-<<<<<<< HEAD
           latch.open()
-          f2.await
-          assert(f2.get === "success")
-=======
-          latch.open
           assert(Await.result(f2, timeout.duration) === "success")
->>>>>>> d9e9efe2
           f2 foreach (_ ⇒ throw new ThrowableTest("current thread foreach"))
           f2 onSuccess { case _ ⇒ throw new ThrowableTest("current thread receive") }
           assert(Await.result(f3, timeout.duration) === "SUCCESS")
@@ -474,15 +444,9 @@
         val f = Future { latch.await; 5 }
         val f2 = Future { Await.result(f, timeout.duration) + 5 }
 
-<<<<<<< HEAD
-        assert(f2.resultOrException === None)
+        intercept[TimeoutException](Await.ready(f2, 100 millis))
         latch.open()
-        assert(f2.get === 10)
-=======
-        intercept[TimeoutException](Await.ready(f2, 100 millis))
-        latch.open
         assert(Await.result(f2, timeout.duration) === 10)
->>>>>>> d9e9efe2
 
         val f3 = Future { Thread.sleep(100); 5 }
         filterException[TimeoutException] { intercept[TimeoutException] { Await.ready(f3, 0 millis) } }
@@ -581,29 +545,9 @@
 
         c completeWith Future(5)
 
-<<<<<<< HEAD
-        assert(a.get === 5)
-        assert(b.get === 3)
-        assert(result2.get === 50)
-      }
-
-      "shouldNotAddOrRunCallbacksAfterFailureToBeCompletedBeforeExpiry" in {
-        val latch = new TestLatch
-        val f = Promise[Int](0)
-        Thread.sleep(25)
-        f.onComplete(_ ⇒ latch.open()) //Shouldn't throw any exception here
-
-        assert(f.isExpired) //Should be expired
-
-        f.complete(Right(1)) //Shouldn't complete the Future since it is expired
-
-        assert(f.value.isEmpty) //Shouldn't be completed
-        assert(!latch.isOpen) //Shouldn't run the listener
-=======
         assert(Await.result(a, timeout.duration) === 5)
         assert(Await.result(b, timeout.duration) === 3)
         assert(Await.result(result2, timeout.duration) === 50)
->>>>>>> d9e9efe2
       }
 
       "futureDataFlowShouldEmulateBlocking1" in {
@@ -634,13 +578,8 @@
 
       "futureDataFlowShouldEmulateBlocking2" in {
         import Future.flow
-<<<<<<< HEAD
-        val x1, x2, y1, y2 = Promise[Int](1000 * 60)
+        val x1, x2, y1, y2 = Promise[Int]()
         val lx, ly, lz = new TestLatch
-=======
-        val x1, x2, y1, y2 = Promise[Int]()
-        val lx, ly, lz = new StandardLatch
->>>>>>> d9e9efe2
         val result = flow {
           lx.open()
           x1 << y1
@@ -656,24 +595,14 @@
 
         flow { y1 << 1 } // When this is set, it should cascade down the line
 
-<<<<<<< HEAD
         assert(ly.await(2000 milliseconds))
-        assert(x1.get === 1)
-=======
-        assert(ly.tryAwaitUninterruptible(2000, TimeUnit.MILLISECONDS))
         assert(Await.result(x1, 1 minute) === 1)
->>>>>>> d9e9efe2
         assert(!lz.isOpen)
 
         flow { y2 << 9 } // When this is set, it should cascade down the line
 
-<<<<<<< HEAD
         assert(lz.await(2000 milliseconds))
-        assert(x2.get === 9)
-=======
-        assert(lz.tryAwaitUninterruptible(2000, TimeUnit.MILLISECONDS))
         assert(Await.result(x2, 1 minute) === 9)
->>>>>>> d9e9efe2
 
         assert(List(x1, x2, y1, y2).forall(_.isCompleted))
 
@@ -693,19 +622,11 @@
         assert(!s1.isOpen)
         assert(!s2.isOpen)
         assert(!result.isCompleted)
-<<<<<<< HEAD
         assert(i1.await(2000 milliseconds))
         assert(i2.await(2000 milliseconds))
         s1.open()
         s2.open()
-        assert(result.get === 10)
-=======
-        assert(i1.tryAwaitUninterruptible(2000, TimeUnit.MILLISECONDS))
-        assert(i2.tryAwaitUninterruptible(2000, TimeUnit.MILLISECONDS))
-        s1.open
-        s2.open
         assert(Await.result(result, timeout.duration) === 10)
->>>>>>> d9e9efe2
       }
 
       "futureCompletingWithContinuationsFailure" in {
@@ -878,15 +799,9 @@
 
         val l1, l2 = new TestLatch
         val complex = Future() map { _ ⇒
-<<<<<<< HEAD
-          Future.blocking()
-          val nested = Future()
-          nested foreach (_ ⇒ l1.open())
-=======
           Future.blocking(system.dispatcher)
           val nested = Future(())
-          nested foreach (_ ⇒ l1.open)
->>>>>>> d9e9efe2
+          nested foreach (_ ⇒ l1.open())
           l1.await // make sure nested is completed
           nested foreach (_ ⇒ l2.open())
           l2.await
