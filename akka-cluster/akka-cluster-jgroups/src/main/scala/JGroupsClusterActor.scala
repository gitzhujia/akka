package se.scalablesolutions.akka.cluster.jgroups

import org.jgroups.{JChannel, View => JG_VIEW, Address, Message => JG_MSG, ExtendedMembershipListener, Receiver}

import se.scalablesolutions.akka.remote.ClusterActor._
import se.scalablesolutions.akka.remote.BasicClusterActor

import org.scala_tools.javautils.Imports._

/**
 * Clustering support via JGroups.
 * @Author Viktor Klang
 */
class JGroupsClusterActor extends BasicClusterActor {
<<<<<<< HEAD
  import ClusterActor._
  import scala.collection.JavaConversions._

=======
>>>>>>> 2b4053c1
  type ADDR_T = Address

  @volatile private var isActive = false
  @volatile private var channel: Option[JChannel] = None

  override def init = {
    super.init
    log debug "Initiating JGroups-based cluster actor"
    val me = this
    isActive = true

    // Set up the JGroups local endpoint
    channel = Some(new JChannel {
      setReceiver(new Receiver with ExtendedMembershipListener {
        def getState: Array[Byte] = null

        def setState(state: Array[Byte]): Unit = ()

        def receive(m: JG_MSG): Unit =
          if (isActive && m.getSrc != channel.map(_.getAddress).getOrElse(m.getSrc)) me send Message(m.getSrc,m.getRawBuffer)

        def viewAccepted(view: JG_VIEW): Unit =
          if (isActive) me send View(Set[ADDR_T]() ++ view.getMembers - channel.get.getAddress)

        def suspect(a: Address): Unit =
          if (isActive) me send Zombie(a)

        def block: Unit =
          log debug "UNSUPPORTED: JGroupsClusterActor::block" //TODO HotSwap to a buffering body

        def unblock: Unit =
          log debug "UNSUPPORTED: JGroupsClusterActor::unblock" //TODO HotSwap back and flush the buffer
      })
    })

    channel.foreach(_.connect(name))
  }

  protected def toOneNode(dest : Address, msg: Array[Byte]): Unit =
    for (c <- channel) c.send(new JG_MSG(dest, null, msg))

  protected def toAllNodes(msg : Array[Byte]) : Unit =
    for (c <- channel) c.send(new JG_MSG(null, null, msg))

  override def shutdown = {
    super.shutdown
    log debug ("Shutting down %s", toString)
    isActive = false
    channel.foreach(_.shutdown)
    channel = None
  }
}<|MERGE_RESOLUTION|>--- conflicted
+++ resolved
@@ -12,12 +12,9 @@
  * @Author Viktor Klang
  */
 class JGroupsClusterActor extends BasicClusterActor {
-<<<<<<< HEAD
   import ClusterActor._
   import scala.collection.JavaConversions._
 
-=======
->>>>>>> 2b4053c1
   type ADDR_T = Address
 
   @volatile private var isActive = false
