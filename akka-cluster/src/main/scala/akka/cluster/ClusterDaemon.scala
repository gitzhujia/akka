--- conflicted
+++ resolved
@@ -8,18 +8,11 @@
 import scala.concurrent.forkjoin.ThreadLocalRandom
 import akka.actor.{ Actor, ActorLogging, ActorRef, Address, Cancellable, Props, ReceiveTimeout, RootActorPath, PoisonPill, Scheduler }
 import akka.actor.Status.Failure
-<<<<<<< HEAD
 import akka.event.EventStream
-import akka.routing.ScatterGatherFirstCompletedRouter
 import akka.util.Timeout
-import akka.pattern.{ AskTimeoutException, ask, pipe }
 import akka.cluster.MemberStatus._
 import akka.cluster.ClusterEvent._
 import language.existentials
-=======
-import akka.util.Timeout
-import MemberStatus._
->>>>>>> bd48fb29
 
 /**
  * Base trait for all cluster messages. All ClusterMessage's are serializable.
@@ -91,13 +84,9 @@
 
   case object ReapUnreachableTick extends Tick
 
-<<<<<<< HEAD
-  case object PublishStatsTick
-=======
   case object LeaderActionsTick extends Tick
 
-  case object PublishStateTick extends Tick
->>>>>>> bd48fb29
+  case object PublishStatsTick extends Tick
 
   case class SendClusterMessage(to: Address, msg: ClusterMessage)
 
@@ -248,9 +237,11 @@
   }
 
   def uninitialized: Actor.Receive = {
-    case InitJoin        ⇒ // skip, not ready yet
-    case JoinTo(address) ⇒ join(address)
-    case _: Tick         ⇒ // ignore periodic tasks until initialized
+    case InitJoin                  ⇒ // skip, not ready yet
+    case JoinTo(address)           ⇒ join(address)
+    case Subscribe(subscriber, to) ⇒ subscribe(subscriber, to)
+    case Unsubscribe(subscriber)   ⇒ unsubscribe(subscriber)
+    case _: Tick                   ⇒ // ignore periodic tasks until initialized
   }
 
   def initialized: Actor.Receive = {
@@ -260,12 +251,7 @@
     case HeartbeatTick                    ⇒ heartbeat()
     case ReapUnreachableTick              ⇒ reapUnreachableMembers()
     case LeaderActionsTick                ⇒ leaderActions()
-<<<<<<< HEAD
     case PublishStatsTick                 ⇒ publishInternalStats()
-    case JoinSeedNode                     ⇒ joinSeedNode()
-=======
-    case PublishStateTick                 ⇒ publishState()
->>>>>>> bd48fb29
     case InitJoin                         ⇒ initJoin()
     case JoinTo(address)                  ⇒ join(address)
     case ClusterUserAction.Join(address)  ⇒ joining(address)
